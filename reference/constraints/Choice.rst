Choice
======

This constraint is used to ensure that the given value is one of a given
set of *valid* choices. It can also be used to validate that each item in
an array of items is one of those valid choices.

+----------------+----------------------------------------------------------------------+
| Applies to     | :ref:`property or method <validation-property-target>`               |
+----------------+----------------------------------------------------------------------+
| Options        | - `choices`_                                                         |
|                | - `callback`_                                                        |
|                | - `multiple`_                                                        |
|                | - `min`_                                                             |
|                | - `max`_                                                             |
|                | - `message`_                                                         |
|                | - `multipleMessage`_                                                 |
|                | - `minMessage`_                                                      |
|                | - `maxMessage`_                                                      |
|                | - `payload`_                                                         |
+----------------+----------------------------------------------------------------------+
| Class          | :class:`Symfony\\Component\\Validator\\Constraints\\Choice`          |
+----------------+----------------------------------------------------------------------+
| Validator      | :class:`Symfony\\Component\\Validator\\Constraints\\ChoiceValidator` |
+----------------+----------------------------------------------------------------------+

Basic Usage
-----------

The basic idea of this constraint is that you supply it with an array of
valid values (this can be done in several ways) and it validates that the
value of the given property exists in that array.

If your valid choice list is simple, you can pass them in directly via the
`choices`_ option:

.. configuration-block::

    .. code-block:: php-annotations

        // src/Entity/Author.php
        namespace App\Entity;

        use Symfony\Component\Validator\Constraints as Assert;

        class Author
        {
            /**
             * @Assert\Choice({"New York", "Berlin", "Tokyo"})
             */
            protected $city;

            /**
             * @Assert\Choice(choices={"fiction", "non-fiction"}, message="Choose a valid genre.")
             */
            protected $genre;
        }

    .. code-block:: yaml

        # config/validator/validation.yaml
        App\Entity\Author:
            properties:
                city:
                    - Choice: [New York, Berlin, Tokyo]
                genre:
                    - Choice:
                        choices:  [fiction, non-fiction]
                        message:  Choose a valid genre.

    .. code-block:: xml

        <!-- config/validator/validation.xml -->
        <?xml version="1.0" encoding="UTF-8" ?>
        <constraint-mapping xmlns="http://symfony.com/schema/dic/constraint-mapping"
            xmlns:xsi="http://www.w3.org/2001/XMLSchema-instance"
            xsi:schemaLocation="http://symfony.com/schema/dic/constraint-mapping http://symfony.com/schema/dic/constraint-mapping/constraint-mapping-1.0.xsd">

            <class name="App\Entity\Author">
                <property name="city">
                    <constraint name="Choice">
                        <value>New York</value>
                        <value>Berlin</value>
                        <value>Tokyo</value>
                    </constraint>
                </property>
                <property name="genre">
                    <constraint name="Choice">
                        <option name="choices">
                            <value>fiction</value>
                            <value>non-fiction</value>
                        </option>
                        <option name="message">Choose a valid genre.</option>
                    </constraint>
                </property>
            </class>
        </constraint-mapping>

    .. code-block:: php

        // src/EntityAuthor.php
        namespace App\Entity;

        use Symfony\Component\Validator\Mapping\ClassMetadata;
        use Symfony\Component\Validator\Constraints as Assert;

        class Author
        {
            protected $genre;

            public static function loadValidatorMetadata(ClassMetadata $metadata)
            {
                $metadata->addPropertyConstraint(
                    'city',
                     new Assert\Choice(array('New York', 'Berlin', 'Tokyo'))
                 );

                $metadata->addPropertyConstraint('genre', new Assert\Choice(array(
                    'choices' => array('fiction', 'non-fiction'),
                    'message' => 'Choose a valid genre.',
                )));
            }
        }

Supplying the Choices with a Callback Function
----------------------------------------------

You can also use a callback function to specify your options. This is useful
if you want to keep your choices in some central location so that, for example,
you can easily access those choices for validation or for building a select
form element::

    // src/Entity/Author.php
    namespace App\Entity;

    class Author
    {
        public static function getGenres()
        {
            return array('fiction', 'non-fiction');
        }
    }

You can pass the name of this method to the `callback`_ option of the ``Choice``
constraint.

.. configuration-block::

    .. code-block:: php-annotations

        // src/Entity/Author.php
        namespace App\Entity;

        use Symfony\Component\Validator\Constraints as Assert;

        class Author
        {
            /**
             * @Assert\Choice(callback="getGenres")
             */
            protected $genre;
        }

    .. code-block:: yaml

        # config/validator/validation.yaml
        App\Entity\Author:
            properties:
                genre:
                    - Choice: { callback: getGenres }

    .. code-block:: xml

        <!-- config/validator/validation.xml -->
        <?xml version="1.0" encoding="UTF-8" ?>
        <constraint-mapping xmlns="http://symfony.com/schema/dic/constraint-mapping"
            xmlns:xsi="http://www.w3.org/2001/XMLSchema-instance"
            xsi:schemaLocation="http://symfony.com/schema/dic/constraint-mapping http://symfony.com/schema/dic/constraint-mapping/constraint-mapping-1.0.xsd">

            <class name="App\Entity\Author">
                <property name="genre">
                    <constraint name="Choice">
                        <option name="callback">getGenres</option>
                    </constraint>
                </property>
            </class>
        </constraint-mapping>

    .. code-block:: php

        // src/EntityAuthor.php
        namespace App\Entity;

        use Symfony\Component\Validator\Mapping\ClassMetadata;
        use Symfony\Component\Validator\Constraints as Assert;

        class Author
        {
            protected $genre;

            public static function loadValidatorMetadata(ClassMetadata $metadata)
            {
                $metadata->addPropertyConstraint('genre', new Assert\Choice(array(
                    'callback' => 'getGenres',
                )));
            }
        }

If the callback is stored in a different class and is static, for example ``Util``,
you can pass the class name and the method as an array.

.. configuration-block::

    .. code-block:: php-annotations

        // src/Entity/Author.php
        namespace App\Entity;

        use Symfony\Component\Validator\Constraints as Assert;

        class Author
        {
            /**
             * @Assert\Choice(callback={"Util", "getGenres"})
             */
            protected $genre;
        }

    .. code-block:: yaml

        # config/validator/validation.yaml
        App\Entity\Author:
            properties:
                genre:
                    - Choice: { callback: [Util, getGenres] }

    .. code-block:: xml

        <!-- config/validator/validation.xml -->
        <?xml version="1.0" encoding="UTF-8" ?>
        <constraint-mapping xmlns="http://symfony.com/schema/dic/constraint-mapping"
            xmlns:xsi="http://www.w3.org/2001/XMLSchema-instance"
            xsi:schemaLocation="http://symfony.com/schema/dic/constraint-mapping http://symfony.com/schema/dic/constraint-mapping/constraint-mapping-1.0.xsd">

            <class name="App\Entity\Author">
                <property name="genre">
                    <constraint name="Choice">
                        <option name="callback">
                            <value>Util</value>
                            <value>getGenres</value>
                        </option>
                    </constraint>
                </property>
            </class>
        </constraint-mapping>

    .. code-block:: php

        // src/Entity/Author.php
        namespace App\Entity;

        use Symfony\Component\Validator\Mapping\ClassMetadata;
        use Symfony\Component\Validator\Constraints as Assert;

        class Author
        {
            protected $genre;

            public static function loadValidatorMetadata(ClassMetadata $metadata)
            {
                $metadata->addPropertyConstraint('genre', new Assert\Choice(array(
                    'callback' => array('Util', 'getGenres'),
                )));
            }
        }

Available Options
-----------------

choices
~~~~~~~

**type**: ``array`` [:ref:`default option <validation-default-option>`]

A required option (unless `callback`_ is specified) - this is the array
of options that should be considered in the valid set. The input value
will be matched against this array.

callback
~~~~~~~~

**type**: ``string|array|Closure``

This is a callback method that can be used instead of the `choices`_ option
to return the choices array. See
`Supplying the Choices with a Callback Function`_ for details on its usage.

multiple
~~~~~~~~

**type**: ``boolean`` **default**: ``false``

If this option is true, the input value is expected to be an array instead
of a single, scalar value. The constraint will check that each value of
the input array can be found in the array of valid choices. If even one
of the input values cannot be found, the validation will fail.

min
~~~

**type**: ``integer``

If the ``multiple`` option is true, then you can use the ``min`` option
to force at least XX number of values to be selected. For example, if
``min`` is 3, but the input array only contains 2 valid items, the validation
will fail.

max
~~~

**type**: ``integer``

If the ``multiple`` option is true, then you can use the ``max`` option
to force no more than XX number of values to be selected. For example, if
``max`` is 3, but the input array contains 4 valid items, the validation
will fail.

message
~~~~~~~

**type**: ``string`` **default**: ``The value you selected is not a valid choice.``

This is the message that you will receive if the ``multiple`` option is
set to ``false`` and the underlying value is not in the valid array of
choices.

You can use the following parameters in this message:

+------------------+------------------------------------------------+
| Parameter        | Description                                    |
+==================+================================================+
| ``{{ value }}``  | The current (invalid) value                    |
+------------------+------------------------------------------------+

multipleMessage
~~~~~~~~~~~~~~~

**type**: ``string`` **default**: ``One or more of the given values is invalid.``

This is the message that you will receive if the ``multiple`` option is
set to ``true`` and one of the values on the underlying array being checked
is not in the array of valid choices.

You can use the following parameters in this message:

+------------------+------------------------------------------------+
| Parameter        | Description                                    |
+==================+================================================+
| ``{{ value }}``  | The current (invalid) value                    |
+------------------+------------------------------------------------+

minMessage
~~~~~~~~~~

**type**: ``string`` **default**: ``You must select at least {{ limit }} choices.``

This is the validation error message that's displayed when the user chooses
too few choices per the `min`_ option.

You can use the following parameters in this message:

+------------------+------------------------------------------------+
| Parameter        | Description                                    |
+==================+================================================+
| ``{{ limit }}``  | The lower limit of choices                     |
+------------------+------------------------------------------------+

maxMessage
~~~~~~~~~~

**type**: ``string`` **default**: ``You must select at most {{ limit }} choices.``

This is the validation error message that's displayed when the user chooses
too many options per the `max`_ option.

<<<<<<< HEAD
=======
You can use the following parameters in this message:

+------------------+------------------------------------------------+
| Parameter        | Description                                    |
+==================+================================================+
| ``{{ limit }}``  | The upper limit of choices                     |
+------------------+------------------------------------------------+

strict
~~~~~~

**type**: ``boolean`` **default**: ``false``

The validator will also check the type of the input value. Specifically,
this value is passed to as the third argument to the PHP :phpfunction:`in_array`
method when checking to see if a value is in the valid choices array.

.. caution::

    Setting the strict option of the Choice Constraint to ``false`` has been
    deprecated as of Symfony 3.2 and the option will be changed to ``true`` as of 4.0.

>>>>>>> bdef4849
.. include:: /reference/constraints/_payload-option.rst.inc<|MERGE_RESOLUTION|>--- conflicted
+++ resolved
@@ -383,8 +383,6 @@
 This is the validation error message that's displayed when the user chooses
 too many options per the `max`_ option.
 
-<<<<<<< HEAD
-=======
 You can use the following parameters in this message:
 
 +------------------+------------------------------------------------+
@@ -393,19 +391,4 @@
 | ``{{ limit }}``  | The upper limit of choices                     |
 +------------------+------------------------------------------------+
 
-strict
-~~~~~~
-
-**type**: ``boolean`` **default**: ``false``
-
-The validator will also check the type of the input value. Specifically,
-this value is passed to as the third argument to the PHP :phpfunction:`in_array`
-method when checking to see if a value is in the valid choices array.
-
-.. caution::
-
-    Setting the strict option of the Choice Constraint to ``false`` has been
-    deprecated as of Symfony 3.2 and the option will be changed to ``true`` as of 4.0.
-
->>>>>>> bdef4849
 .. include:: /reference/constraints/_payload-option.rst.inc