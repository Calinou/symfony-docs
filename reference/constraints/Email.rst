--- conflicted
+++ resolved
@@ -94,7 +94,8 @@
 Options
 -------
 
-<<<<<<< HEAD
+.. include:: /reference/constraints/_groups-option.rst.inc
+
 mode
 ~~~~
 
@@ -112,9 +113,6 @@
 
 A simple regular expression. Allows all values with an "@" symbol in, and a "."
 in the second host part of the email address.
-=======
-.. include:: /reference/constraints/_groups-option.rst.inc
->>>>>>> 56e73bbb
 
 strict
 ......
