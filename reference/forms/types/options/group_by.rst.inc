group_by
~~~~~~~~

**type**: ``array``, ``callable`` or ``string`` **default**: ``null``

You can easily "group" options in a select simply by passing a multi-dimensional
array to ``choices``. See the :ref:`Grouping Options <form-choices-simple-grouping>`
section about that.

The ``group_by`` option is an alternative way to group choices, which gives you
a bit more flexibility.

Take the following example::

    use Symfony\Component\Form\Extension\Core\Type\ChoiceType;
    // ...

    $builder->add('publishAt', ChoiceType::class, array(
        'choices' => array(
            'now' => new \DateTime('now'),
            'tomorrow' => new \DateTime('+1 day'),
            '1 week' => new \DateTime('+1 week'),
            '1 month' => new \DateTime('+1 month'),
        ),
<<<<<<< HEAD
        'group_by' => function($val, $key, $index) {
            if ($val <= new \DateTime('+3 days')) {
=======
        'choices_as_values' => true,
        'group_by' => function($value, $key, $index) {
            if ($value <= new \DateTime('+3 days')) {
>>>>>>> 02da88e7
                return 'Soon';
            } else {
                return 'Later';
            }
        },
    ));

This groups the dates that are within 3 days into "Soon" and everything else into
a "Later" group:

.. image:: /_images/reference/form/choice-example5.png
   :align: center

If you return ``null``, the option won't be grouped. You can also pass a string
"property path" that will be called to get the group. See the `choice_label`_ for
details about using a property path.<|MERGE_RESOLUTION|>--- conflicted
+++ resolved
@@ -22,14 +22,8 @@
             '1 week' => new \DateTime('+1 week'),
             '1 month' => new \DateTime('+1 month'),
         ),
-<<<<<<< HEAD
-        'group_by' => function($val, $key, $index) {
-            if ($val <= new \DateTime('+3 days')) {
-=======
-        'choices_as_values' => true,
         'group_by' => function($value, $key, $index) {
             if ($value <= new \DateTime('+3 days')) {
->>>>>>> 02da88e7
                 return 'Soon';
             } else {
                 return 'Later';
