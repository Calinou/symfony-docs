property_path
~~~~~~~~~~~~~

**type**: ``PropertyPathInterface|string|null`` **default**: ``null``

<<<<<<< HEAD
Fields display a property value of the form's domain object by default.
When the form is submitted, the submitted value is written back into the
object.

If you want to override the property that a field reads from and writes
to, you can set the ``property_path`` option. Its default value (``null``)
will use the field's name as the property.
=======
By default form fields read from and write to the properties with the same names
in the form's domain object. The ``property_path`` option lets you define which
property a field reads from and writes to. The value of this option can be any
:doc:`valid PropertyAccess syntax </components/property_access>`.

If you wish the field to be ignored when reading or writing to the object
you can set the ``property_path`` option to ``false``, but using
``property_path`` for this purpose is deprecated, you should use the
``mapped`` option.
>>>>>>> 78839016
<|MERGE_RESOLUTION|>--- conflicted
+++ resolved
@@ -3,22 +3,8 @@
 
 **type**: ``PropertyPathInterface|string|null`` **default**: ``null``
 
-<<<<<<< HEAD
-Fields display a property value of the form's domain object by default.
-When the form is submitted, the submitted value is written back into the
-object.
-
-If you want to override the property that a field reads from and writes
-to, you can set the ``property_path`` option. Its default value (``null``)
-will use the field's name as the property.
-=======
-By default form fields read from and write to the properties with the same names
-in the form's domain object. The ``property_path`` option lets you define which
-property a field reads from and writes to. The value of this option can be any
-:doc:`valid PropertyAccess syntax </components/property_access>`.
-
-If you wish the field to be ignored when reading or writing to the object
-you can set the ``property_path`` option to ``false``, but using
-``property_path`` for this purpose is deprecated, you should use the
-``mapped`` option.
->>>>>>> 78839016
+By default (when the value of this option is ``null``) form fields read from and
+write to the properties with the same names in the form's domain object. The
+``property_path`` option lets you define which property a field reads from and
+writes to. The value of this option can be any
+:doc:`valid PropertyAccess syntax </components/property_access>`.