--- conflicted
+++ resolved
@@ -106,13 +106,8 @@
 test any JavaScript behavior on your pages. If you need to test this, consider
 using the `Mink`_ library from within PHPUnit.
 
-<<<<<<< HEAD
-Of course, if you have a heavy JavaScript front-end, you should consider using
-pure JavaScript-based testing tools.
-=======
 If you have a heavy JavaScript frontend, you should consider using pure
 JavaScript-based testing tools.
->>>>>>> cdb1c3ca
 
 Learn More about Functional Tests
 ---------------------------------
