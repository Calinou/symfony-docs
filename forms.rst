.. index::
   single: Forms

Forms
=====

.. admonition:: Screencast
    :class: screencast

    Do you prefer video tutorials? Check out the `Symfony Forms screencast series`_.

Dealing with HTML forms is one of the most common - and challenging - tasks for
a web developer. Symfony integrates a Form component that helps you dealing
with forms. In this article, you'll build a complex form from the ground up,
learning the most important features of the form library along the way.

Installation
------------

In applications using :doc:`Symfony Flex </setup/flex>`, run this command to
install the form feature before using it:

.. code-block:: terminal

    $ composer require symfony/form

.. note::

    The Symfony Form component is a standalone library that can be used outside
    of Symfony projects. For more information, see the
    :doc:`Form component documentation </components/form>` on GitHub.

.. index::
   single: Forms; Create a simple form

Creating a Simple Form
----------------------

Suppose you're building a simple todo list application that will need to
display "tasks". Because your users will need to edit and create tasks, you're
going to need to build a form. But before you begin, first focus on the generic
``Task`` class that represents and stores the data for a single task::

    // src/Entity/Task.php
    namespace App\Entity;

    class Task
    {
        protected $task;
        protected $dueDate;

        public function getTask()
        {
            return $this->task;
        }

        public function setTask($task)
        {
            $this->task = $task;
        }

        public function getDueDate()
        {
            return $this->dueDate;
        }

        public function setDueDate(\DateTime $dueDate = null)
        {
            $this->dueDate = $dueDate;
        }
    }

This class is a "plain-old-PHP-object" because, so far, it has nothing to do
with Symfony or any other library. It's a normal PHP object that directly solves
a problem inside *your* application (i.e. the need to represent a task in your
application). By the end of this article, you'll be able to submit data to a
``Task`` instance (via an HTML form), validate its data and persist it to the
database.

.. index::
   single: Forms; Create a form in a controller

Building the Form
~~~~~~~~~~~~~~~~~

Now that you've created a ``Task`` class, the next step is to create and
render the actual HTML form. In Symfony, this is done by building a form
object and then rendering it in a template. For now, this can all be done
from inside a controller::

    // src/Controller/TaskController.php
    namespace App\Controller;

    use App\Entity\Task;
    use Symfony\Bundle\FrameworkBundle\Controller\AbstractController;
    use Symfony\Component\HttpFoundation\Request;
    use Symfony\Component\Form\Extension\Core\Type\TextType;
    use Symfony\Component\Form\Extension\Core\Type\DateType;
    use Symfony\Component\Form\Extension\Core\Type\SubmitType;

    class TaskController extends AbstractController
    {
        public function new(Request $request)
        {
            // creates a task and gives it some dummy data for this example
            $task = new Task();
            $task->setTask('Write a blog post');
            $task->setDueDate(new \DateTime('tomorrow'));

            $form = $this->createFormBuilder($task)
                ->add('task', TextType::class)
                ->add('dueDate', DateType::class)
                ->add('save', SubmitType::class, ['label' => 'Create Task'])
                ->getForm();

            return $this->render('task/new.html.twig', [
                'form' => $form->createView(),
            ]);
        }
    }

.. tip::

    This example shows you how to build your form directly in the controller.
    Later, in the ":ref:`form-creating-form-classes`" section, you'll learn
    how to build your form in a standalone class, which is recommended as
    your form becomes reusable.

Creating a form requires relatively little code because Symfony form objects
are built with a "form builder". The form builder's purpose is to allow you
to write simple form "recipes" and have it do all the heavy-lifting of actually
building the form.

In this example, you've added two fields to your form - ``task`` and ``dueDate`` -
corresponding to the ``task`` and ``dueDate`` properties of the ``Task`` class.
You've also assigned each a "type" (e.g. ``TextType`` and ``DateType``),
represented by its fully qualified class name. Among other things, it determines
which HTML form tag(s) is rendered for that field.

Finally, you added a submit button with a custom label for submitting the form to
the server.

Symfony comes with many built-in types that will be discussed shortly
(see :ref:`forms-type-reference`).

.. index::
  single: Forms; Basic template rendering

Rendering the Form
~~~~~~~~~~~~~~~~~~

Now that the form has been created, the next step is to render it. This is
done by passing a special form "view" object to your template (notice the
``$form->createView()`` in the controller above) and using a set of
:ref:`form helper functions <reference-form-twig-functions>`:

.. code-block:: html+twig

    {# templates/task/new.html.twig #}
    {{ form(form) }}

.. image:: /_images/form/simple-form.png
    :align: center

That's it! The :ref:`form() function <reference-forms-twig-form>` renders all
fields *and* the ``<form>`` start and end tags. By default, the form method is
``POST`` and the target URL is the same that displayed the form.

As easy as this is, it's not very flexible. Usually, you'll need more control
about how the entire form or some of its fields look. Symfony provides several
ways of doing that:

<<<<<<< HEAD
* If your app uses a CSS framework such as Bootstrap or Foundation, use any of
  the :ref:`built-in form themes <symfony-builtin-forms>` to make all your forms
  match the style of the rest of your app;
* If you want to customize only a few fields or a few forms of your app, read
  the :doc:`How to Customize Form Rendering </form/form_customization>` article;
* If you want to customize all your forms in the same way, create a
  :doc:`Symfony form theme </form/form_themes>` (based on any of the built-in
  themes or from scratch).
=======
    As short as this is, it's not very flexible. Usually, you'll want to
    render each form field individually so you can control how the form looks.
    You'll learn how to do that in the ":doc:`/form/rendering`" section.
>>>>>>> 6f76cc3f

Before moving on, notice how the rendered ``task`` input field has the value
of the ``task`` property from the ``$task`` object (i.e. "Write a blog post").
This is the first job of a form: to take data from an object and translate
it into a format that's suitable for being rendered in an HTML form.

.. tip::

    The form system is smart enough to access the value of the protected
    ``task`` property via the ``getTask()`` and ``setTask()`` methods on the
    ``Task`` class. Unless a property is public, it *must* have a "getter" and
    "setter" method so that the Form component can get and put data onto the
    property. For a boolean property, you can use an "isser" or "hasser" method
    (e.g. ``isPublished()`` or ``hasReminder()``) instead of a getter (e.g.
    ``getPublished()`` or ``getReminder()``).

.. index::
  single: Forms; Handling form submissions

.. _form-handling-form-submissions:

Handling Form Submissions
~~~~~~~~~~~~~~~~~~~~~~~~~

By default, the form will submit a POST request back to the same controller that
renders it.

Here, the second job of a form is to translate user-submitted data back to the
properties of an object. To make this happen, the submitted data from the
user must be written into the Form object. Add the following functionality to
your controller::

    // ...
    use Symfony\Component\HttpFoundation\Request;

    public function new(Request $request)
    {
        // just setup a fresh $task object (remove the dummy data)
        $task = new Task();

        $form = $this->createFormBuilder($task)
            ->add('task', TextType::class)
            ->add('dueDate', DateType::class)
            ->add('save', SubmitType::class, ['label' => 'Create Task'])
            ->getForm();

        $form->handleRequest($request);

        if ($form->isSubmitted() && $form->isValid()) {
            // $form->getData() holds the submitted values
            // but, the original `$task` variable has also been updated
            $task = $form->getData();

            // ... perform some action, such as saving the task to the database
            // for example, if Task is a Doctrine entity, save it!
            // $entityManager = $this->getDoctrine()->getManager();
            // $entityManager->persist($task);
            // $entityManager->flush();

            return $this->redirectToRoute('task_success');
        }

        return $this->render('task/new.html.twig', [
            'form' => $form->createView(),
        ]);
    }

.. caution::

    Be aware that the ``createView()`` method should be called *after* ``handleRequest()``
    is called. Otherwise, changes done in the ``*_SUBMIT`` events aren't applied to the
    view (like validation errors).

This controller follows a common pattern for handling forms and has three
possible paths:

#. When initially loading the page in a browser, the form is created and
   rendered. :method:`Symfony\\Component\\Form\\FormInterface::handleRequest`
   recognizes that the form was not submitted and does nothing.
   :method:`Symfony\\Component\\Form\\FormInterface::isSubmitted` returns ``false``
   if the form was not submitted.

#. When the user submits the form, :method:`Symfony\\Component\\Form\\FormInterface::handleRequest`
   recognizes this and immediately writes the submitted data back into the
   ``task`` and ``dueDate`` properties of the ``$task`` object. Then this object
   is validated. If it is invalid (validation is covered in the next section),
   :method:`Symfony\\Component\\Form\\FormInterface::isValid` returns
   ``false`` and the form is rendered again, but now with validation errors;

#. When the user submits the form with valid data, the submitted data is again
   written into the form, but this time :method:`Symfony\\Component\\Form\\FormInterface::isValid`
   returns ``true``. Now you have the opportunity to perform some actions using
   the ``$task`` object (e.g. persisting it to the database) before redirecting
   the user to some other page (e.g. a "thank you" or "success" page).

   .. note::

      Redirecting a user after a successful form submission prevents the user
      from being able to hit the "Refresh" button of their browser and re-post
      the data.

.. seealso::

    If you need more control over exactly when your form is submitted or which
    data is passed to it, you can use the :method:`Symfony\\Component\\Form\\FormInterface::submit`
    method. Read more about it :ref:`form-call-submit-directly`.

.. index::
   single: Forms; Validation

.. _forms-form-validation:

Form Validation
---------------

In the previous section, you learned how a form can be submitted with valid
or invalid data. In Symfony, validation is applied to the underlying object
(e.g. ``Task``). In other words, the question isn't whether the "form" is
valid, but whether or not the ``$task`` object is valid after the form has
applied the submitted data to it. Calling ``$form->isValid()`` is a shortcut
that asks the ``$task`` object whether or not it has valid data.

Before using validation, add support for it in your application:

.. code-block:: terminal

    $ composer require symfony/validator

Validation is done by adding a set of rules (called constraints) to a class. To
see this in action, add validation constraints so that the ``task`` field cannot
be empty and the ``dueDate`` field cannot be empty and must be a valid \DateTime
object.

.. configuration-block::

    .. code-block:: php-annotations

        // src/Entity/Task.php
        namespace App\Entity;

        use Symfony\Component\Validator\Constraints as Assert;

        class Task
        {
            /**
             * @Assert\NotBlank
             */
            public $task;

            /**
             * @Assert\NotBlank
             * @Assert\Type("\DateTime")
             */
            protected $dueDate;
        }

    .. code-block:: yaml

        # config/validation.yaml
        App\Entity\Task:
            properties:
                task:
                    - NotBlank: ~
                dueDate:
                    - NotBlank: ~
                    - Type: \DateTime

    .. code-block:: xml

        <!-- config/validation.xml -->
        <?xml version="1.0" encoding="UTF-8"?>
        <constraint-mapping xmlns="http://symfony.com/schema/dic/constraint-mapping"
            xmlns:xsi="http://www.w3.org/2001/XMLSchema-instance"
            xsi:schemaLocation="http://symfony.com/schema/dic/constraint-mapping
                https://symfony.com/schema/dic/constraint-mapping/constraint-mapping-1.0.xsd">

            <class name="App\Entity\Task">
                <property name="task">
                    <constraint name="NotBlank"/>
                </property>
                <property name="dueDate">
                    <constraint name="NotBlank"/>
                    <constraint name="Type">\DateTime</constraint>
                </property>
            </class>
        </constraint-mapping>

    .. code-block:: php

        // src/Entity/Task.php
        use Symfony\Component\Validator\Mapping\ClassMetadata;
        use Symfony\Component\Validator\Constraints\NotBlank;
        use Symfony\Component\Validator\Constraints\Type;

        class Task
        {
            // ...

            public static function loadValidatorMetadata(ClassMetadata $metadata)
            {
                $metadata->addPropertyConstraint('task', new NotBlank());

                $metadata->addPropertyConstraint('dueDate', new NotBlank());
                $metadata->addPropertyConstraint(
                    'dueDate',
                    new Type(\DateTime::class)
                );
            }
        }

That's it! If you re-submit the form with invalid data, you'll see the
corresponding errors printed out with the form.

Validation is a very powerful feature of Symfony and has its own
:doc:`dedicated article </validation>`.

.. _forms-html5-validation-disable:

.. sidebar:: HTML5 Validation

    Thanks to HTML5, many browsers can natively enforce certain validation constraints
    on the client side. The most common validation is activated by rendering
    a ``required`` attribute on fields that are required. For browsers that
    support HTML5, this will result in a native browser message being displayed
    if the user tries to submit the form with that field blank.

    Generated forms take full advantage of this new feature by adding sensible
    HTML attributes that trigger the validation. The client-side validation,
    however, can be disabled by adding the ``novalidate`` attribute to the
    ``form`` tag or ``formnovalidate`` to the submit tag. This is especially
    useful when you want to test your server-side validation constraints,
    but are being prevented by your browser from, for example, submitting
    blank fields.

    .. code-block:: html+twig

        {# templates/task/new.html.twig #}
        {{ form_start(form, {'attr': {'novalidate': 'novalidate'}}) }}
        {{ form_widget(form) }}
        {{ form_end(form) }}

.. index::
   single: Forms; Built-in field types

.. _forms-type-reference:

Built-in Field Types
--------------------

Symfony comes standard with a large group of field types that cover all of
the common form fields and data types you'll encounter:

.. include:: /reference/forms/types/map.rst.inc

You can also create your own custom field types. See
:doc:`/form/create_custom_field_type` for info.

.. index::
   single: Forms; Field type options

Field Type Options
~~~~~~~~~~~~~~~~~~

Each field type has a number of options that can be used to configure it.
For example, the ``dueDate`` field is currently being rendered as 3 select
boxes. However, the :doc:`DateType </reference/forms/types/date>` can be
configured to be rendered as a single text box (where the user would enter
the date as a string in the box)::

    ->add('dueDate', DateType::class, ['widget' => 'single_text'])

.. image:: /_images/form/simple-form-2.png
    :align: center

Each field type has a number of different options that can be passed to it.
Many of these are specific to the field type and details can be found in
the documentation for each type.

.. sidebar:: The ``required`` Option

    The most common option is the ``required`` option, which can be applied to
    any field. By default, the ``required`` option is set to ``true``, meaning
    that HTML5-ready browsers will apply client-side validation if the field
    is left blank. If you don't want this behavior, either
    :ref:`disable HTML5 validation <forms-html5-validation-disable>`
    or set the ``required`` option on your field to ``false``::

        ->add('dueDate', DateType::class, [
            'widget' => 'single_text',
            'required' => false
        ])

    Also note that setting the ``required`` option to ``true`` will **not**
    result in server-side validation to be applied. In other words, if a
    user submits a blank value for the field (either with an old browser
    or web service, for example), it will be accepted as a valid value unless
    you use Symfony's ``NotBlank`` or ``NotNull`` validation constraint.

    In other words, the ``required`` option is "nice", but true server-side
    validation should *always* be used.

.. sidebar:: The ``label`` Option

    The label for the form field can be set using the ``label`` option,
    which can be applied to any field::

        ->add('dueDate', DateType::class, [
            'widget' => 'single_text',
            'label'  => 'Due Date',
        ])

    The label for a field can also be set in the template rendering the
    form, see below. If you don't need a label associated to your input,
    you can disable it by setting its value to ``false``.

    .. tip::

        By default, ``<label>`` tags of required fields are rendered with a
        ``required`` CSS class, so you can display an asterisk for required
        fields applying these CSS styles:

        .. code-block:: css

            label.required:before {
                content: "*";
            }

.. index::
   single: Forms; Field type guessing

.. _forms-field-guessing:

Field Type Guessing
-------------------

Now that you've added validation metadata to the ``Task`` class, Symfony
already knows a bit about your fields. If you allow it, Symfony can "guess"
the type of your field and set it up for you. In this example, Symfony can
guess from the validation rules that both the ``task`` field is a normal
``TextType`` field and the ``dueDate`` field is a ``DateType`` field::

    public function new()
    {
        $task = new Task();

        $form = $this->createFormBuilder($task)
            ->add('task')
            ->add('dueDate', null, ['widget' => 'single_text'])
            ->add('save', SubmitType::class)
            ->getForm();
    }

The "guessing" is activated when you omit the second argument to the ``add()``
method (or if you pass ``null`` to it). If you pass an options array as the
third argument (done for ``dueDate`` above), these options are applied to
the guessed field.

.. caution::

    If your form uses a specific validation group, the field type guesser
    will still consider *all* validation constraints when guessing your
    field types (including constraints that are not part of the validation
    group(s) being used).

.. index::
   single: Forms; Field type guessing

Field Type Options Guessing
~~~~~~~~~~~~~~~~~~~~~~~~~~~

In addition to guessing the "type" for a field, Symfony can also try to guess
the correct values of a number of field options.

.. tip::

    When these options are set, the field will be rendered with special HTML
    attributes that provide for HTML5 client-side validation. However, it
    doesn't generate the equivalent server-side constraints (e.g. ``Assert\Length``).
    And though you'll need to manually add your server-side validation, these
    field type options can then be guessed from that information.

``required``
    The ``required`` option can be guessed based on the validation rules (i.e. is
    the field ``NotBlank`` or ``NotNull``) or the Doctrine metadata (i.e. is the
    field ``nullable``). This is very useful, as your client-side validation will
    automatically match your validation rules.

``maxlength``
    If the field is some sort of text field, then the ``maxlength`` option attribute
    can be guessed from the validation constraints (if ``Length`` or ``Range`` is used)
    or from the Doctrine metadata (via the field's length).

.. caution::

  These field options are *only* guessed if you're using Symfony to guess
  the field type (i.e. omit or pass ``null`` as the second argument to ``add()``).

If you'd like to change one of the guessed values, you can override it by
passing the option in the options field array::

    ->add('task', null, ['attr' => ['maxlength' => 4]])

.. index::
   single: Forms; Creating form classes

.. _form-creating-form-classes:

Creating Form Classes
---------------------

As you've seen, a form can be created and used directly in a controller.
However, a better practice is to build the form in a separate, standalone PHP
class, which can then be reused anywhere in your application. Create a new class
that will house the logic for building the task form::

    // src/Form/TaskType.php
    namespace App\Form;

    use Symfony\Component\Form\AbstractType;
    use Symfony\Component\Form\FormBuilderInterface;
    use Symfony\Component\Form\Extension\Core\Type\SubmitType;

    class TaskType extends AbstractType
    {
        public function buildForm(FormBuilderInterface $builder, array $options)
        {
            $builder
                ->add('task')
                ->add('dueDate', null, ['widget' => 'single_text'])
                ->add('save', SubmitType::class)
            ;
        }
    }

This new class contains all the directions needed to create the task form. It can
be used to build a form object in the controller::

    // src/Controller/TaskController.php
    use App\Form\TaskType;

    public function new()
    {
        $task = ...;
        $form = $this->createForm(TaskType::class, $task);

        // ...
    }

<<<<<<< HEAD
Placing the form logic into its own class means that the form can be
reused elsewhere in your project. This is the best way to create forms, but
the choice is ultimately up to you.
=======
Placing the form logic into its own class means that the form can be reused
elsewhere in your project. This is the best way to create forms, but the
choice is ultimately up to you.
>>>>>>> 6f76cc3f

.. _form-data-class:

.. sidebar:: Setting the ``data_class``

    Every form needs to know the name of the class that holds the underlying
    data (e.g. ``App\Entity\Task``). Usually, this is just guessed
    based off of the object passed to the second argument to ``createForm()``
    (i.e. ``$task``). Later, when you begin embedding forms, this will no
    longer be sufficient. So, while not always necessary, it's generally a
    good idea to explicitly specify the ``data_class`` option by adding the
    following to your form type class::

        // src/Form/TaskType.php
        use App\Entity\Task;
        use Symfony\Component\OptionsResolver\OptionsResolver;

        // ...
        public function configureOptions(OptionsResolver $resolver)
        {
            $resolver->setDefaults([
                'data_class' => Task::class,
            ]);
        }

.. tip::

    When mapping forms to objects, all fields are mapped. Any fields on the
    form that do not exist on the mapped object will cause an exception to
    be thrown.

    In cases where you need extra fields in the form (for example: a "do you
    agree with these terms" checkbox) that will not be mapped to the underlying
    object, you need to set the ``mapped`` option to ``false``::

        use Symfony\Component\Form\FormBuilderInterface;

        public function buildForm(FormBuilderInterface $builder, array $options)
        {
            $builder
                ->add('task')
                ->add('dueDate')
                ->add('agreeTerms', CheckboxType::class, ['mapped' => false])
                ->add('save', SubmitType::class)
            ;
        }

    Additionally, if there are any fields on the form that aren't included in
    the submitted data, those fields will be explicitly set to ``null``.

    The field data can be accessed in a controller with::

        $form->get('agreeTerms')->getData();

    In addition, the data of an unmapped field can also be modified directly::

        $form->get('agreeTerms')->setData(true);


.. note::

    The form name is automatically generated from the type class name. If you want
    to modify it, use the :method:`Symfony\\Component\\Form\\FormFactoryInterface::createNamed` method.
    You can even suppress the name completely by setting it to an empty string.

Final Thoughts
--------------

When building forms, keep in mind that the first goal of a form is to translate data
from an object (``Task``) to an HTML form so that the user can modify that data.
The second goal of a form is to take the data submitted by the user and to re-apply
it to the object.

There's a lot more to learn and a lot of *powerful* tricks in the form system.

Learn more
----------
.. toctree::
    :maxdepth: 1
    :glob:

    /form/*
    /controller/upload_file
    /reference/forms/types
    /security/csrf

.. _`Symfony Form component`: https://github.com/symfony/form
.. _`DateTime`: https://php.net/manual/en/class.datetime.php
.. _`Symfony Forms screencast series`: https://symfonycasts.com/screencast/symfony-forms<|MERGE_RESOLUTION|>--- conflicted
+++ resolved
@@ -166,11 +166,10 @@
 fields *and* the ``<form>`` start and end tags. By default, the form method is
 ``POST`` and the target URL is the same that displayed the form.
 
-As easy as this is, it's not very flexible. Usually, you'll need more control
+As short as this is, it's not very flexible. Usually, you'll need more control
 about how the entire form or some of its fields look. Symfony provides several
 ways of doing that:
 
-<<<<<<< HEAD
 * If your app uses a CSS framework such as Bootstrap or Foundation, use any of
   the :ref:`built-in form themes <symfony-builtin-forms>` to make all your forms
   match the style of the rest of your app;
@@ -179,11 +178,6 @@
 * If you want to customize all your forms in the same way, create a
   :doc:`Symfony form theme </form/form_themes>` (based on any of the built-in
   themes or from scratch).
-=======
-    As short as this is, it's not very flexible. Usually, you'll want to
-    render each form field individually so you can control how the form looks.
-    You'll learn how to do that in the ":doc:`/form/rendering`" section.
->>>>>>> 6f76cc3f
 
 Before moving on, notice how the rendered ``task`` input field has the value
 of the ``task`` property from the ``$task`` object (i.e. "Write a blog post").
@@ -632,15 +626,9 @@
         // ...
     }
 
-<<<<<<< HEAD
 Placing the form logic into its own class means that the form can be
 reused elsewhere in your project. This is the best way to create forms, but
 the choice is ultimately up to you.
-=======
-Placing the form logic into its own class means that the form can be reused
-elsewhere in your project. This is the best way to create forms, but the
-choice is ultimately up to you.
->>>>>>> 6f76cc3f
 
 .. _form-data-class:
 
